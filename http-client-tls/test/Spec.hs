--- conflicted
+++ resolved
@@ -29,7 +29,6 @@
             `shouldThrow` \(DigestAuthException _ _ det) ->
                 det == UnexpectedStatusCode
 
-<<<<<<< HEAD
     it "BadSSL: expired" $ do
         manager <- newManager tlsManagerSettings
         let action = withResponse "https://expired.badssl.com/" manager (const (return ()))
@@ -49,7 +48,7 @@
         manager <- newManager $ tlsManagerSettings
         withResponse "https://BADSSL.COM" manager $ \res ->
             responseStatus res `shouldBe` status200
-=======
+
     -- https://github.com/snoyberg/http-client/issues/289
     it "accepts TLS settings" $ do
         let
@@ -71,4 +70,3 @@
         request <- parseRequest "https://httpbin.org"
         response <- httpNoBody request manager
         responseStatus response `shouldBe` status200
->>>>>>> 1390d6e5
