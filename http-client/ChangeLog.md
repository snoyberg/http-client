# Changelog for http-client

## 0.7.11

<<<<<<< HEAD
* Allow making requests to raw IPv6 hosts [#477](https://github.com/snoyberg/http-client/pull/477)
* Catch "resource vanished" exception on initial response read [#480](https://github.com/snoyberg/http-client/pull/480)
* Search for reachable IP addresses asynchronously (RFC 6555, 8305) after calling `getAddrInfo` to reduce latency [#472](https://github.com/snoyberg/http-client/pull/472).
=======

* Allow making requests to raw IPv6 hosts [#477](https://github.com/snoyberg/http-client/pull/477)
* Catch "resource vanished" exception on initial response read [#480](https://github.com/snoyberg/http-client/pull/480)
* * Search for reachable IP addresses asynchronously (RFC 6555, 8305) after calling `getAddrInfo` to reduce latency [#472](https://github.com/snoyberg/http-client/pull/472).
>>>>>>> d64563fc

## 0.7.10

* Consume trailers and last CRLF of chunked body. The trailers are not exposed,
  unless the raw body is requested.

## 0.7.9

* Exceptions from streamed request body now cause the request to fail. Previously they were
  routed through onRequestBodyException and, by default, the IOExceptions were discarded.

## 0.7.8

* Include the original `Request` in the `Response`. Expose it via `getOriginalRequest`.

## 0.7.7

* Allow secure cookies for localhost without HTTPS [#460](https://github.com/snoyberg/http-client/pull/460)

## 0.7.6

* Add `applyBearerAuth` function [#457](https://github.com/snoyberg/http-client/pull/457/files)

## 0.7.5

* Force closing connections in case of exceptions throwing [#454](https://github.com/snoyberg/http-client/pull/454).

## 0.7.4

* Depend on base64-bytestring instead of memory [#453](https://github.com/snoyberg/http-client/pull/453)

## 0.7.3

* Added `withSocket` to `Network.HTTP.Client.Connection`.

## 0.7.2.1

* Fix bug in `useProxySecureWithoutConnect`.

## 0.7.2

* Add a new proxy mode, proxySecureWithoutConnect, for sending HTTPS requests in plain text to a proxy without using the CONNECT method.

## 0.7.1

* Remove `AI_ADDRCONFIG` [#400](https://github.com/snoyberg/http-client/issues/400)

## 0.7.0

* Remove Eq instances for Cookie, CookieJar, Response, Ord instance for Cookie [#435](https://github.com/snoyberg/http-client/pull/435)

## 0.6.4.1

* Win32 2.8 support [#430](https://github.com/snoyberg/http-client/pull/430)

## 0.6.4

* Avoid throwing an exception when a malformed HTTP header is received,
  to be as robust as commonly used HTTP clients.
  See [#398](https://github.com/snoyberg/http-client/issues/398)

## 0.6.3

* Detect response body termination before reading an extra null chunk
  when possible. This allows connections to be reused in some corner
  cases. See
  [#395](https://github.com/snoyberg/http-client/issues/395)

## 0.6.2

* Add `shouldStripHeaderOnRedirect` option to `Request` [#300](https://github.com/snoyberg/http-client/issues/300)

## 0.6.1.1

* Ensure that `Int` parsing doesn't overflow [#383](https://github.com/snoyberg/http-client/issues/383)

## 0.6.1

* Add `setUriEither` to `Network.HTTP.Client.Internal`

## 0.6.0

* Generalize `renderParts` over arbitrary applicative functors.  One particular
  use case that is enabled by this change is that now `renderParts` can be used
  in pure code by using it in combination with `runIdentity`.

## 0.5.14

* Omit port for `getUri` when protocol is `http` and port is `80`, or when
  protocol is `https` and port is `443`
* Sending requests with invalid headers now throws InvalidRequestHeader exception

## 0.5.13.1

* Add a workaround for a cabal bug [haskell-infra/hackage-trustees#165](https://github.com/haskell-infra/hackage-trustees/issues/165)

## 0.5.13

* Adds `setRequestCheckStatus` and `throwErrorStatusCodes` functions.
  See [#304](https://github.com/snoyberg/http-client/issues/304)
* Add `withConnection` function.
  See [#352](https://github.com/snoyberg/http-client/pull/352).

## 0.5.12.1

* Make the chunked transfer-encoding detection case insensitive
  [#303](https://github.com/snoyberg/http-client/pull/303)
* Remove some unneeded language extensions
* Mark older versions of GHC as unsupported

## 0.5.12

* Added `requestFromURI` and `requestFromURI_` functions.
* Fixed non-TLS connections going though proxy [#337](https://github.com/snoyberg/http-client/issues/337)

## 0.5.11

* Replaced `base64-bytestring` dependency with `memory`.

## 0.5.10

* New function to partial escape query strings

## 0.5.9

* Add `Semigroup` instances for GHC 8.4 [#320](https://github.com/snoyberg/http-client/pull/320)

## 0.5.8

* Switch to the new STM-based manager
  [#254](https://github.com/snoyberg/http-client/pull/254)
* Redact sensitive headers [#318](https://github.com/snoyberg/http-client/pull/318)

## 0.5.7.1

* Code cleanup/delete dead code
* Compat with Win32 2.6 [#309](https://github.com/snoyberg/http-client/issues/309)

## 0.5.7.0

* Support for Windows system proxy settings
  [#274](https://github.com/snoyberg/http-client/pull/274)

## 0.5.6.1

* Revert socks5 and socks5h support from
  [#262](https://github.com/snoyberg/http-client/pull/262); the support was
  untested and did not work as intended.

## 0.5.6

* Added socks5 and socks5h support [#262](https://github.com/snoyberg/http-client/pull/262)

## 0.5.5

* http-client should allow to log requests and responses [#248](https://github.com/snoyberg/http-client/issues/248)

## 0.5.4

* Derive ‘Eq’ for ‘ResponseTimeout’ [#239](https://github.com/snoyberg/http-client/pull/239)

## 0.5.3.4

* Doc improvements

## 0.5.3.3

* Add missing colon in Host header [#235](https://github.com/snoyberg/http-client/pull/235)

## 0.5.3.2

* Minor doc updates

## 0.5.3.1

* The closeConnection method for tls connections should not be called multiple
  times [#225](https://github.com/snoyberg/http-client/issues/225)

## 0.5.3

* Expose `makeConnection` and `socketConnection` as a stable API [#223](https://github.com/snoyberg/http-client/issues/223)

## 0.5.2

* Enable rawConnectionModifySocketSize to expose openSocketConnectionSize [#218](https://github.com/snoyberg/http-client/pull/218)

## 0.5.1

* Enable managerModifyRequest to modify redirectCount [#208](https://github.com/snoyberg/http-client/pull/208)

## 0.5.0.1

* Doc fix

## 0.5.0

* Remove `instance Default Request`
* Modify `instance IsString Request` to use `parseRequest` instead of `parseUrlThrow`
* Clean up the `HttpException` constructors
* Rename `checkStatus` to `checkResponse` and modify type
* Fix the ugly magic constant workaround for responseTimeout
* Remove `getConnectionWrapper`
* Add the `HttpExceptionRequest` wrapper so that all exceptions related to a
  request are thrown with that request's information

## 0.4.31

* Added length validation for RequestBodyStream [#205](https://github.com/snoyberg/http-client/pull/205)

## 0.4.30

* Initial implementation of [#193](https://github.com/snoyberg/http-client/issues/193)
    * Deprecate `parseUrl`
    * Add `parseUrlThrow`, `parseRequest`, and `parseRequest_`

## 0.4.29

* Changed the order of connecting a socket and tweaking a socket, such that the socket tweaking callback now happen before connecting.
* add setRequestIgnoreStatus [#201](https://github.com/snoyberg/http-client/pull/201)
* Added missing Host: HTTP header for https CONNECT [#192](https://github.com/snoyberg/http-client/pull/192)
* Fix: Redirects will be followed in httpRaw' when reusing a dead connection [#195](https://github.com/snoyberg/http-client/issues/195)

## 0.4.28

* Add support for including request method in URL
* `requestManagerOverride`
* `RequestBodyIO`

## 0.4.27.1

* Incorrect idle connection count in HTTP manager [#185](https://github.com/snoyberg/http-client/issues/185)

## 0.4.27

* Enable managerModifyRequest to modify checkStatus [#179](https://github.com/snoyberg/http-client/pull/179)

## 0.4.26.2

* Fix compilation for GHC 7.4

## 0.4.26.1

* Fix compilation for GHC < 7.10

## 0.4.26

* Make sure we never read from or write to closed socket [#170](https://github.com/snoyberg/http-client/pull/170)

## 0.4.25

* Don't error out when response body flushing fails [#169](https://github.com/snoyberg/http-client/issues/169)

## 0.4.24

* Use a new `TlsExceptionHostPort` exception to indicate the host and port of the server we were trying to connect to when a TLS exception occurred. See [commercialhaskell/stack#1010](https://github.com/commercialhaskell/stack/issues/1010)

## 0.4.23

* Case insensitive cookie domains [#158](https://github.com/snoyberg/http-client/issues/158)

## 0.4.22

* ProxyConnectException now returns Right HttpException. [#155](https://github.com/snoyberg/http-client/pull/155)

## 0.4.21

* Support `no_proxy` environment variable. [#140](https://github.com/snoyberg/http-client/issues/140) [#145](https://github.com/snoyberg/http-client/pull/145)

## 0.4.20

* Expose `brReadSome`

## 0.4.19

* Move HasHttpManager from http-conduit to http-client [#147](https://github.com/snoyberg/http-client/pull/147)
* Chunked request bodies use less TCP packets [#149](https://github.com/snoyberg/http-client/issues/149)

## 0.4.18

* Deprecate closeManager [#136](https://github.com/snoyberg/http-client/issues/136) [#137](https://github.com/snoyberg/http-client/issues/137)

## 0.4.17

* Case insensitive proxy environment variables [#135](https://github.com/snoyberg/http-client/issues/135)

## 0.4.16

* Proxy auth for HTTPS [#132](https://github.com/snoyberg/http-client/issues/132)

## 0.4.15

* Support proxy authentication in environment variables [#129](https://github.com/snoyberg/http-client/issues/129)

## 0.4.14

* Ignore empty `http_proxy` [#128](https://github.com/snoyberg/http-client/pull/128)

## 0.4.13

* Support for auth via url [#124](https://github.com/snoyberg/http-client/pull/124)

## 0.4.12

* Added `IsString RequestBody` instance [#126](https://github.com/snoyberg/http-client/pull/126)

## 0.4.11.3

* Fix getUri to insert "?" to uriQuery when necessary. [#123](https://github.com/snoyberg/http-client/pull/123)

## 0.4.11.2

* Removed publicsuffixlist dependency, see [Github discussion](https://github.com/litherum/publicsuffixlist/pull/7)

## 0.4.11.1

* Disable custom timeout code [#116](https://github.com/snoyberg/http-client/issues/116)

## 0.4.11

* Ignore the 'Content-Length' header if the body contains chunked data [#115](https://github.com/snoyberg/http-client/pull/115)

## 0.4.10

* Expect: 100-continue [#114](https://github.com/snoyberg/http-client/pull/114)

## 0.4.9

* Add RequestBody smart constructors `streamFile` and `streamFileObserved`, the latter with accompanying type `StreamFileStatus`.

## 0.4.8.1

* Automatically call withSocketsDo everywhere [#107](https://github.com/snoyberg/http-client/issues/107)

## 0.4.8

* Add the `ResponseLengthAndChunkingBothUsed` exception constructor [#108](https://github.com/snoyberg/http-client/issues/108)

## 0.4.7.2

* Improved `timeout` implementation for high contention cases [#98](https://github.com/snoyberg/http-client/issues/98)

## 0.4.7.1

* Fix for shared connections in proxy servers [#103](https://github.com/snoyberg/http-client/issues/103)

## 0.4.7

* [Support http\_proxy and https\_proxy environment variables](https://github.com/snoyberg/http-client/issues/94)

## 0.4.6.1

Separate tests not requiring internet access. [#93](https://github.com/snoyberg/http-client/pull/93)

## 0.4.6

Add `onRequestBodyException` to `Request` to allow for recovering from
exceptions when sending the request. Most useful for servers which terminate
the connection after sending a response body without flushing the request body.

## 0.4.5

Add `openSocketConnectionSize` and increase default chunk size to 8192.

## 0.4.4

Add `managerModifyRequest` field to `ManagerSettings`.

## 0.4.3

Add `requestVersion` field to `Request`.

## 0.4.2

The reaper thread for a manager will go to sleep completely when there are no connection to manage. See: https://github.com/snoyberg/http-client/issues/70

## 0.4.1

* Provide the `responseOpenHistory`/`withResponseHistory` API. See: https://github.com/snoyberg/http-client/pull/79

## 0.4.0

* Hide the `Part` constructor, and allow for additional headers. See: https://github.com/snoyberg/http-client/issues/76<|MERGE_RESOLUTION|>--- conflicted
+++ resolved
@@ -1,17 +1,10 @@
 # Changelog for http-client
 
 ## 0.7.11
-
-<<<<<<< HEAD
-* Allow making requests to raw IPv6 hosts [#477](https://github.com/snoyberg/http-client/pull/477)
-* Catch "resource vanished" exception on initial response read [#480](https://github.com/snoyberg/http-client/pull/480)
-* Search for reachable IP addresses asynchronously (RFC 6555, 8305) after calling `getAddrInfo` to reduce latency [#472](https://github.com/snoyberg/http-client/pull/472).
-=======
 
 * Allow making requests to raw IPv6 hosts [#477](https://github.com/snoyberg/http-client/pull/477)
 * Catch "resource vanished" exception on initial response read [#480](https://github.com/snoyberg/http-client/pull/480)
 * * Search for reachable IP addresses asynchronously (RFC 6555, 8305) after calling `getAddrInfo` to reduce latency [#472](https://github.com/snoyberg/http-client/pull/472).
->>>>>>> d64563fc
 
 ## 0.7.10
 
