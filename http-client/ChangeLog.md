--- conflicted
+++ resolved
@@ -1,13 +1,13 @@
 # Changelog for http-client
 
+## 0.7.11
+
+* Search for reachable IP addresses asynchronously (RFC 6555, 8305) after calling `getAddrInfo` to reduce latency [#472](https://github.com/snoyberg/http-client/pull/472).
+
 ## 0.7.10
 
-<<<<<<< HEAD
-* Search for reachable IP addresses asynchronously (RFC 6555, 8305) after calling `getAddrInfo` to reduce latency [#472](https://github.com/snoyberg/http-client/pull/472).
-=======
 * Consume trailers and last CRLF of chunked body. The trailers are not exposed,
   unless the raw body is requested.
->>>>>>> 105be403
 
 ## 0.7.9
 
