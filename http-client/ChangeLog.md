--- conflicted
+++ resolved
@@ -1,4 +1,3 @@
-<<<<<<< HEAD
 ## 0.5.0
 
 * Remove `instance Default Request`
@@ -9,11 +8,10 @@
 * Remove `getConnectionWrapper`
 * Add the `HttpExceptionRequest` wrapper so that all exceptions related to a
   request are thrown with that request's information
-=======
+
 ## 0.4.31
 
 * Added length validation for RequestBodyStream [#205](https://github.com/snoyberg/http-client/pull/205)
->>>>>>> 9cbdebd6
 
 ## 0.4.30
 
