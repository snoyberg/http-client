{-# LANGUAGE RecordWildCards #-}
{-# LANGUAGE FlexibleContexts #-}
{-# LANGUAGE OverloadedStrings #-}
module Network.HTTP.Conduit.Response
    ( Response (..)
    , getRedirectedRequest
    , getResponse
    , lbsResponse
    ) where

import Control.Applicative ((<$>), (<*>))
import Control.Arrow (first)
import Control.Monad (liftM, unless, when)

import Control.Exception (throwIO)
import Control.Monad.IO.Class (liftIO)

import qualified Data.ByteString as S
import qualified Data.ByteString.Char8 as S8
import qualified Data.ByteString.Lazy as L

import qualified Data.CaseInsensitive as CI

import Data.Default (def)

import Data.Conduit hiding (Conduit)
import Data.Conduit.Internal (ResumableSource (..), Pipe (..))
import qualified Data.Conduit.Zlib as CZ
import qualified Data.Conduit.Binary as CB
import qualified Data.Conduit.List as CL

import qualified Network.HTTP.Types as W
import Network.URI (parseURIReference)

import Network.HTTP.Conduit.Types (Response (..), CookieJar)

import Network.HTTP.Conduit.Manager
import Network.HTTP.Conduit.Request
import Network.HTTP.Conduit.Util
import Network.HTTP.Conduit.Chunk

import Data.Void (Void, absurd)

import System.Timeout.Lifted (timeout)

-- | If a request is a redirection (status code 3xx) this function will create
-- a new request from the old request, the server headers returned with the
-- redirection, and the redirection code itself. This function returns 'Nothing'
-- if the code is not a 3xx, there is no 'location' header included, or if the
-- redirected response couldn't be parsed with 'parseUrl'.
--
-- If a user of this library wants to know the url chain that results from a
-- specific request, that user has to re-implement the redirect-following logic
-- themselves. An example of that might look like this:
--
<<<<<<< HEAD
-- > myHttp req man = E.catch (runResourceT $ http req' man >> return [req'])
-- >                    (\ (StatusCodeException status headers cookie_jar) -> do
-- >                        l <- myHttp (fromJust $ nextRequest status headers cookie_jar) man
-- >                        return $ req' : l)
-- >     where req' = req { redirectCount = 0 }
-- >           nextRequest status headers cookie_jar = getRedirectedRequest req' headers cookie_jar $ W.statusCode status
getRedirectedRequest :: Request m -> W.ResponseHeaders -> CookieJar -> Int -> Maybe (Request m)
=======
-- > myHttp req man = do
-- >    (res, redirectRequests) <- (`runStateT` []) $
-- >         'httpRedirect'
-- >             9000
-- >             (\req' -> do
-- >                res <- http req'{redirectCount=0} man
-- >                modify (\rqs -> req' : rqs)
-- >                return (res, getRedirectedRequest req' (responseHeaders res) (responseCookieJar res) (W.statusCode (responseStatus res))
-- >                )
-- >             'lift'
-- >             req
-- >    applyCheckStatus (checkStatus req) res
-- >    return redirectRequests
getRedirectedRequest :: Request m -> W.ResponseHeaders -> Maybe CookieJar -> Int -> Maybe (Request m)
>>>>>>> a58c96d1
getRedirectedRequest req hs cookie_jar code
    | 300 <= code && code < 400 = do
        l' <- lookup "location" hs
        req' <- setUriRelative req =<< parseURIReference (S8.unpack l')
        return $
            if code == 302 || code == 303
                -- According to the spec, this should *only* be for status code
                -- 303. However, almost all clients mistakenly implement it for
                -- 302 as well. So we have to be wrong like everyone else...
                then req'
                    { method = "GET"
                    , requestBody = RequestBodyBS ""
                    , cookieJar = cookie_jar'
                    }
                else req' {cookieJar = cookie_jar'}
    | otherwise = Nothing
  where
    cookie_jar' = fmap (const cookie_jar) $ cookieJar req

-- | Convert a 'Response' that has a 'Source' body to one with a lazy
-- 'L.ByteString' body.
lbsResponse :: Monad m
            => Response (ResumableSource m S8.ByteString)
            -> m (Response L.ByteString)
lbsResponse res = do
    bss <- responseBody res $$+- CL.consume
    return res
        { responseBody = L.fromChunks bss
        }

-- | This function can\'t be a Conduit, since it would lose leftovers.
checkHeaderLength :: MonadResource m
                  => Int
                  -> Pipe S8.ByteString S8.ByteString Void u m r
                  -> Pipe S8.ByteString S8.ByteString Void u m r
checkHeaderLength len NeedInput{}
    | len <= 0 = liftIO $ throwIO OverlongHeaders
checkHeaderLength len (NeedInput pushI closeI) = NeedInput
    (\bs -> checkHeaderLength
        (len - S8.length bs)
        (pushI bs)) closeI
checkHeaderLength len (PipeM msink) = PipeM (liftM (checkHeaderLength len) msink)
checkHeaderLength _ s@Done{} = s
checkHeaderLength _ (HaveOutput _ _ o) = absurd o
checkHeaderLength len (Leftover p i) = Leftover (checkHeaderLength (len + S.length i) p) i

getResponse :: (MonadResource m, MonadBaseControl IO m)
            => ConnRelease m
            -> Request m
            -> Source m S8.ByteString
            -> m (Response (ResumableSource m S8.ByteString))
getResponse connRelease req@(Request {..}) src1 = do
    let timeout' =
            case responseTimeout of
                Nothing -> id
                Just useconds -> \ma -> do
                    x <- timeout useconds ma
                    case x of
                        Nothing -> liftIO $ throwIO ResponseTimeout
                        Just y -> return y
    (src2, ((vbs, sc, sm), hs)) <- timeout' $ src1 $$+ checkHeaderLength 4096 sinkHeaders'
    let version = if vbs == "1.1" then W.http11 else W.http10
    let s = W.Status sc sm
    let hs' = map (first CI.mk) hs
    let mcl = lookup "content-length" hs' >>= readDec . S8.unpack

    -- should we put this connection back into the connection manager?
    let toPut = Just "close" /= lookup "connection" hs' && vbs /= "1.0"
    let cleanup bodyConsumed = connRelease $ if toPut && bodyConsumed then Reuse else DontReuse

    -- RFC 2616 section 4.4_1 defines responses that must not include a body
    body <-
        if hasNoBody method sc || mcl == Just 0
            then do
                cleanup True
                (rsrc, ()) <- return () $$+ return ()
                return rsrc
            else do
                let src3 =
                        if ("transfer-encoding", "chunked") `elem` hs'
                            then fmapResume ($= chunkedConduit rawBody) src2
                            else
                                case mcl of
                                    Just len -> fmapResume ($= CB.isolate len) src2
                                    Nothing  -> src2
                let src4 =
                        if needsGunzip req hs'
                            then fmapResume ($= CZ.ungzip) src3
                            else src3
                return $ addCleanup' cleanup src4

    return $ Response s version hs' body def
  where
    fmapResume f (ResumableSource src m) = ResumableSource (f src) m
    addCleanup' f (ResumableSource src m) = ResumableSource (addCleanup f src) (m >> f False)

-- | New version of @sinkHeaders@ that doesn't use attoparsec. Should create
-- more meaningful exceptions.
--
-- Since 1.8.7
sinkHeaders' :: (MonadThrow m, MonadResource m) => Sink S.ByteString m (Status, [Header])
sinkHeaders' = do
    status <- getStatusLine
    headers <- parseHeaders id
    return (status, headers)
  where
    getStatusLine = do
        status@(_, code, _) <- sinkLine >>= parseStatus
        if code == 100
            then newline ExpectedBlankAfter100Continue >> getStatusLine
            else return status

    newline exc = do
        line <- sinkLine
        unless (S.null line) $ monadThrow exc

    sinkLine = do
        bs <- fmap (killCR . S.concat) $ CB.takeWhile (/= charLF) =$ CL.consume
        CB.drop 1
        return bs
    charLF = 10
    charCR = 13
    charSpace = 32
    charColon = 58
    killCR bs
        | S.null bs = bs
        | S.last bs == charCR = S.init bs
        | otherwise = bs

    parseStatus :: MonadThrow m => S.ByteString -> m Status
    parseStatus bs = do
        let (ver, bs2) = S.breakByte charSpace bs
            (code, bs3) = S.breakByte charSpace $ S.dropWhile (== charSpace) bs2
            msg = S.dropWhile (== charSpace) bs3
        case (,) <$> parseVersion ver <*> parseCode code of
            Just (ver', code') -> return (ver', code', msg)
            _ -> monadThrow $ InvalidStatusLine bs

    stripPrefixBS x y
        | x `S.isPrefixOf` y = Just $ S.drop (S.length x) y
        | otherwise = Nothing
    parseVersion = stripPrefixBS "HTTP/"
    parseCode bs =
        case S8.readInt bs of
            Just (i, "") -> Just i
            _ -> Nothing

    parseHeaders front = do
        line <- sinkLine
        if S.null line
            then return $ front []
            else do
                header <- parseHeader line
                parseHeaders $ front . (header:)

    parseHeader :: MonadThrow m => S.ByteString -> m Header
    parseHeader bs = do
        let (key, bs2) = S.breakByte charColon bs
        when (S.null bs2) $ monadThrow $ InvalidHeader bs
        return (strip key, strip $ S.drop 1 bs2)

    strip = S.dropWhile (== charSpace) . fst . S.spanEnd (== charSpace)

type Header = (S.ByteString, S.ByteString)
type Status = (S.ByteString, Int, S.ByteString)<|MERGE_RESOLUTION|>--- conflicted
+++ resolved
@@ -53,15 +53,6 @@
 -- specific request, that user has to re-implement the redirect-following logic
 -- themselves. An example of that might look like this:
 --
-<<<<<<< HEAD
--- > myHttp req man = E.catch (runResourceT $ http req' man >> return [req'])
--- >                    (\ (StatusCodeException status headers cookie_jar) -> do
--- >                        l <- myHttp (fromJust $ nextRequest status headers cookie_jar) man
--- >                        return $ req' : l)
--- >     where req' = req { redirectCount = 0 }
--- >           nextRequest status headers cookie_jar = getRedirectedRequest req' headers cookie_jar $ W.statusCode status
-getRedirectedRequest :: Request m -> W.ResponseHeaders -> CookieJar -> Int -> Maybe (Request m)
-=======
 -- > myHttp req man = do
 -- >    (res, redirectRequests) <- (`runStateT` []) $
 -- >         'httpRedirect'
@@ -76,7 +67,6 @@
 -- >    applyCheckStatus (checkStatus req) res
 -- >    return redirectRequests
 getRedirectedRequest :: Request m -> W.ResponseHeaders -> Maybe CookieJar -> Int -> Maybe (Request m)
->>>>>>> a58c96d1
 getRedirectedRequest req hs cookie_jar code
     | 300 <= code && code < 400 = do
         l' <- lookup "location" hs
